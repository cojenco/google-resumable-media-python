--- conflicted
+++ resolved
@@ -402,9 +402,6 @@
 
     @mock.patch("time.sleep")
     @mock.patch("random.randint")
-<<<<<<< HEAD
-    def test_retry_exceeds_num_retries(self, randint_mock, sleep_mock):
-=======
     def test_retry_exceeds_max_retries(self, randint_mock, sleep_mock):
         randint_mock.side_effect = [875, 0, 375, 500, 500, 250, 125]
 
@@ -450,7 +447,6 @@
     @mock.patch("time.sleep")
     @mock.patch("random.randint")
     def test_retry_zero_max_retries(self, randint_mock, sleep_mock):
->>>>>>> 00ccf712
         randint_mock.side_effect = [875, 0, 375]
 
         status_codes = (
